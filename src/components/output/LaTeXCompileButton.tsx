// src/components/output/LaTeXCompileButton.tsx
import { t } from '@/i18n';
import type React from 'react';
import { useEffect, useRef, useState } from 'react';

import PdfWindowToggleButton from './PopoutViewerToggleButton';
import { useCollab } from '../../hooks/useCollab';
import { useFileTree } from '../../hooks/useFileTree';
import { useLaTeX } from '../../hooks/useLaTeX';
import { useSettings } from '../../hooks/useSettings';
import type { DocumentList } from '../../types/documents';
import type { FileNode } from '../../types/files';
import { isTemporaryFile } from '../../utils/fileUtils';
import { fileStorageService } from '../../services/FileStorageService';
import { ChevronDownIcon, ClearCompileIcon, PlayIcon, StopIcon, TrashIcon } from '../common/Icons';

interface LaTeXCompileButtonProps {
  className?: string;
  selectedDocId?: string | null;
  documents?: Array<{ id: string; name: string; }>;
  onNavigateToLinkedFile?: () => void;
  onExpandLatexOutput?: () => void;
  linkedFileInfo?: {
    fileName?: string;
    filePath?: string;
    fileId?: string;
  } | null;
  shouldNavigateOnCompile?: boolean;
  useSharedSettings?: boolean;
  docUrl?: string;
}

const LaTeXCompileButton: React.FC<LaTeXCompileButtonProps> = ({
  className = '',
  selectedDocId,
  documents,
  onNavigateToLinkedFile,
  onExpandLatexOutput,
  linkedFileInfo,
  shouldNavigateOnCompile = false,
  useSharedSettings = false,
  docUrl
}) => {
<<<<<<< HEAD
  const {
    isCompiling,
    compileDocument,
    stopCompilation,
    latexEngine,
    setLatexEngine,
    clearCache,
    compileWithClearCache
  } = useLaTeX();
  const { selectedFileId, getFile, fileTree } = useFileTree();
  const { data: doc, changeData: changeDoc } = useCollab<DocumentList>();
  const { getSetting } = useSettings();
  const [isDropdownOpen, setIsDropdownOpen] = useState(false);
  const [autoMainFile, setAutoMainFile] = useState<string | undefined>();
  const [userSelectedMainFile, setUserSelectedMainFile] = useState<string | undefined>();
  const [availableTexFiles, setAvailableTexFiles] = useState<string[]>([]);
  const [isChangingEngine, setIsChangingEngine] = useState(false);
  const compileButtonRef = useRef<{ clearAndCompile: () => void; }>();
  const dropdownRef = useRef<HTMLDivElement>(null);

  const projectMainFile = useSharedSettings ? doc?.projectMetadata?.mainFile : undefined;
  const projectEngine = useSharedSettings ? doc?.projectMetadata?.latexEngine : undefined;
  const effectiveEngine = projectEngine || latexEngine;
  const effectiveMainFile = projectMainFile || userSelectedMainFile || autoMainFile;

  useEffect(() => {
    const findTexFiles = (nodes: FileNode[]): string[] => {
      const texFiles: string[] = [];
      for (const node of nodes) {
        if (node.type === 'file' && node.path.endsWith('.tex') && !isTemporaryFile(node.path)) {
          texFiles.push(node.path);
        }
        if (node.children) {
          texFiles.push(...findTexFiles(node.children));
        }
      }
      return texFiles;
    };

    const allTexFiles = findTexFiles(fileTree);
    setAvailableTexFiles(allTexFiles);

    const findMainFile = async () => {
      if (
        selectedDocId &&
        linkedFileInfo?.filePath &&
        linkedFileInfo.filePath.endsWith('.tex')) {
        setAutoMainFile(linkedFileInfo.filePath);
        return;
      }

      if (selectedFileId) {
        const file = await getFile(selectedFileId);
        if (file?.path.endsWith('.tex')) {
          setAutoMainFile(file.path);
          return;
        }
      }

      const texFile = allTexFiles[0];
      setAutoMainFile(texFile);
    };

    findMainFile();
  }, [selectedFileId, getFile, fileTree, selectedDocId, linkedFileInfo]);

  useEffect(() => {
    if (useSharedSettings && projectEngine && projectEngine !== latexEngine) {
      setLatexEngine(projectEngine);
    }
  }, [projectEngine, latexEngine, setLatexEngine, useSharedSettings]);

  useEffect(() => {
    const handleClickOutside = (event: MouseEvent) => {
      if (
        dropdownRef.current &&
        !dropdownRef.current.contains(event.target as Node)) {
        setIsDropdownOpen(false);
      }
    };

    document.addEventListener('mousedown', handleClickOutside);
    return () => {
      document.removeEventListener('mousedown', handleClickOutside);
    };
  }, []);

  const shouldNavigateToMain = async (mainFilePath: string): Promise<boolean> => {
    const navigationSetting = getSetting('latex-auto-navigate-to-main')?.value as string ?? 'conditional';

    console.log(`[Navigation] Setting: ${navigationSetting}, selectedFileId: ${selectedFileId}, selectedDocId: ${selectedDocId}`);

    if (navigationSetting === 'never') {
      console.log("[Navigation] Never navigate - setting is 'never'");
      return false;
    }

    if (navigationSetting === 'always') {
      console.log("[Navigation] Always navigate - setting is 'always'");
      return true;
    }

    // Conditional navigation logic
    if (navigationSetting === 'conditional') {
      // Check if we're currently editing a LaTeX file directly
      if (selectedFileId) {
        try {
          const currentFile = await getFile(selectedFileId);
          console.log(`[Navigation] Current file: ${currentFile?.path}, isTeX: ${currentFile?.path.endsWith('.tex')}`);
          if (currentFile?.path.endsWith('.tex')) {
            console.log(`[Navigation] Not navigating - already editing LaTeX file: ${currentFile.path}`);
            return false; // Don't navigate if already editing a .tex file
          }
        } catch (error) {
          console.warn('Error getting current file:', error);
        }
      }

      // Check if we're currently editing a document linked to a LaTeX file
      if (selectedDocId && linkedFileInfo?.fileName?.endsWith('.tex')) {
        console.log(`[Navigation] Not navigating - already editing LaTeX-linked document: ${linkedFileInfo.fileName}`);
        return false; // Don't navigate if already editing a LaTeX-linked document
      }

      console.log(`[Navigation] Will navigate to main file: ${mainFilePath}`);
      return true; // Navigate if no LaTeX file is currently open
    }

    return false;
  };

  const handleCompileOrStop = async () => {
    if (isCompiling) {
      stopCompilation();
    } else if (effectiveMainFile) {
      if (onExpandLatexOutput) {
        onExpandLatexOutput();
      }

      const shouldNavigate = await shouldNavigateToMain(effectiveMainFile);
      console.log(`[Navigation] Should navigate: ${shouldNavigate}, shouldNavigateOnCompile: ${shouldNavigateOnCompile}`);

      if (shouldNavigateOnCompile && shouldNavigate) {
        if (linkedFileInfo?.filePath === effectiveMainFile && onNavigateToLinkedFile) {
          console.log('[Navigation] Navigating to linked file');
          onNavigateToLinkedFile();
        } else {
          console.log(`[Navigation] Dispatching navigate-to-compiled-file event for: ${effectiveMainFile}`);
          document.dispatchEvent(
            new CustomEvent('navigate-to-compiled-file', {
              detail: {
                filePath: effectiveMainFile
              }
            })
          );
        }
      }

      await compileDocument(effectiveMainFile);
    }
  };

  const handleClearCache = async () => {
    try {
      await clearCache();
    } catch (error) {
      console.error('Failed to clear cache:', error);
    }
  };

  const handleClearCacheAndCompile = async () => {
    if (!effectiveMainFile) return;

    if (onExpandLatexOutput) {
      onExpandLatexOutput();
    }

    const shouldNavigate = await shouldNavigateToMain(effectiveMainFile);

    if (shouldNavigateOnCompile && shouldNavigate) {
      if (linkedFileInfo?.filePath === effectiveMainFile && onNavigateToLinkedFile) {
        onNavigateToLinkedFile();
      } else {
        document.dispatchEvent(
          new CustomEvent('navigate-to-compiled-file', {
            detail: {
              filePath: effectiveMainFile
            }
          })
        );
      }
    }

    try {
      await compileWithClearCache(effectiveMainFile);
    } catch (error) {
      console.error('Failed to compile with cache clear:', error);
    }
  };

  useEffect(() => {
    const buttonElement = document.querySelector('.header-compile-button');
    if (buttonElement) {
      (buttonElement as any).clearAndCompile = handleClearCacheAndCompile;
    }
  }, [handleClearCacheAndCompile]);

  const toggleDropdown = (e: React.MouseEvent) => {
    e.stopPropagation();
    setIsDropdownOpen(!isDropdownOpen);
  };

  const handleEngineChange = async (engine: string) => {
    setIsChangingEngine(true);
    try {
      if (useSharedSettings && projectEngine) {
        if (changeDoc) {
          changeDoc((d) => {
            if (!d.projectMetadata) {
              d.projectMetadata = { name: '', description: '' };
            }
            d.projectMetadata.latexEngine = engine as 'pdftex' | 'xetex' | 'luatex';
          });
        }
      } else {
        await setLatexEngine(engine as 'pdftex' | 'xetex' | 'luatex');
      }
      setIsDropdownOpen(false);
    } catch (error) {
      console.error('Failed to change engine:', error);
    } finally {
      setIsChangingEngine(false);
    }
  };

  const handleMainFileChange = (filePath: string) => {
    if (useSharedSettings && projectMainFile) {
      if (!changeDoc) return;
      changeDoc((d) => {
        if (!d.projectMetadata) {
          d.projectMetadata = { name: '', description: '' };
        }
        d.projectMetadata.mainFile = filePath === 'auto' ? undefined : filePath;
      });
    } else {
      setUserSelectedMainFile(filePath === 'auto' ? undefined : filePath);
    }
  };

  const handleShareMainFile = (checked: boolean) => {
    if (!useSharedSettings || !changeDoc) return;

    changeDoc((d) => {
      if (!d.projectMetadata) {
        d.projectMetadata = { name: '', description: '' };
      }
      if (checked) {
        d.projectMetadata.mainFile = userSelectedMainFile || autoMainFile;
      } else {
        delete d.projectMetadata.mainFile;
      }
    });
  };

  const handleShareEngine = (checked: boolean) => {
    if (!useSharedSettings || !changeDoc) return;

    changeDoc((d) => {
      if (!d.projectMetadata) {
        d.projectMetadata = { name: '', description: '' };
      }
      if (checked) {
        d.projectMetadata.latexEngine = latexEngine;
      } else {
        delete d.projectMetadata.latexEngine;
      }
    });
  };

  const getFileName = (path?: string) => {
    if (!path) return t('No .tex file');
    return path.split('/').pop() || path;
  };

  const getDisplayName = (path?: string) => {
    if (!path) return t('No .tex file');

    if (selectedDocId && linkedFileInfo?.filePath === path && documents) {
      const doc = documents.find((d) => d.id === selectedDocId);
      if (doc) {
        return `${doc.name}` + t(' (linked)');
      }
    }

    return getFileName(path);
  };

  const isDisabled = !isCompiling && (!effectiveMainFile || isChangingEngine);

  return (
    <div className={`latex-compile-buttons ${className}`} ref={dropdownRef}>
      <div className="compile-button-group">
        <button
          className={`latex-button compile-button ${isCompiling ? 'compiling' : ''} ${isChangingEngine ? 'loading' : ''}`}
          onClick={handleCompileOrStop}
          disabled={isDisabled}
          title={
            isCompiling ?
              t('Stop Compilation') + `${useSharedSettings ? ' (F8)' : ''}` :
              isChangingEngine ?
                t('Switching Engine...') :
                t('Compile LaTeX Document') + `${useSharedSettings ? ' (F9)' : ''}`
          }>

          {isCompiling ? <StopIcon /> : <PlayIcon />}
        </button>

        <PdfWindowToggleButton
          className="pdf-window-button"
          projectId={docUrl?.startsWith('yjs:') ? docUrl.slice(4) : docUrl || 'unknown'}
          title={t('Open PDF in new window')} />


        <button
          className="latex-button dropdown-toggle"
          onClick={toggleDropdown}
          disabled={isChangingEngine}
          title={t('Compilation Options')}>

          <ChevronDownIcon />
        </button>
      </div>
      {isDropdownOpen &&
        <div className="latex-dropdown">
          <div className="main-file-display">
            <div className="main-file-label">{t('Main file:')}</div>
            <div className="main-file-path" title={effectiveMainFile}>
              {getDisplayName(effectiveMainFile)}
              {projectMainFile && <span className="shared-indicator">{t('(shared)')}</span>}
            </div>
          </div>

          {useSharedSettings &&
            <>
              <div className="main-file-selector">
                <div className="main-file-selector-label">{t('Select main file:')}</div>
                <select
                  value={projectMainFile || userSelectedMainFile || 'auto'}
                  onChange={(e) => handleMainFileChange(e.target.value)}
                  className="main-file-select"
                  disabled={isChangingEngine || isCompiling}>

                  <option value="auto">{t('Auto-detect')}</option>
                  {availableTexFiles.map((filePath) =>
                    <option key={filePath} value={filePath}>
                      {getFileName(filePath)}
                    </option>
                  )}
                </select>
                <label className="share-checkbox">
                  <input
                    type="checkbox"
                    checked={!!projectMainFile}
                    onChange={(e) => handleShareMainFile(e.target.checked)}
                    disabled={isChangingEngine || isCompiling || !effectiveMainFile} />{t('Save and share with collaborators')}


                </label>
              </div>
            </>
          }

          <div className="engine-selector">
            <div className="engine-label">{t('LaTeX Engine:')}</div>
            <select
              value={effectiveEngine}
              onChange={(e) => handleEngineChange(e.target.value)}
              className="engine-select"
              disabled={isChangingEngine || isCompiling}>

              <option value="pdftex">{t('pdfTeX')}</option>
              <option value="xetex">{t('XeTeX')}</option>
              {/*<option value="luatex">LuaTeX</option>*/}
            </select>
            {useSharedSettings &&
              <label className="share-checkbox">
                <input
                  type="checkbox"
                  checked={!!projectEngine}
                  onChange={(e) => handleShareEngine(e.target.checked)}
                  disabled={isChangingEngine || isCompiling} />{t('Save and share with collaborators')}


              </label>
            }
            {isChangingEngine &&
              <div className="engine-status">{t('Switching engine...')}</div>
            }
          </div>

          <div className="cache-controls">
            <div
              className="cache-item clear-cache"
              onClick={handleClearCache}
              title={t('Clear compilation cache and source files')}>

              <TrashIcon />{t('Clear Cache')}

            </div>
            <div
              className="cache-item clear-and-compile clear-and-compile-button"
              onClick={handleClearCacheAndCompile}
              title={t('Clear cache and compile') + `${useSharedSettings ? t(' (Shift+F9)') : ''}`}>
              <ClearCompileIcon />{t('Clear & Compile')}

            </div>
          </div>
        </div>
      }
    </div>);

=======
	const {
		isCompiling,
		compileDocument,
		stopCompilation,
		latexEngine,
		setLatexEngine,
		clearCache,
		compileWithClearCache,
	} = useLaTeX();
	const { selectedFileId, getFile, fileTree } = useFileTree();
	const { data: doc, changeData: changeDoc } = useCollab<DocumentList>();
	const { getSetting } = useSettings();
	const [isDropdownOpen, setIsDropdownOpen] = useState(false);
	const [autoMainFile, setAutoMainFile] = useState<string | undefined>();
	const [userSelectedMainFile, setUserSelectedMainFile] = useState<string | undefined>();
	const [availableTexFiles, setAvailableTexFiles] = useState<string[]>([]);
	const [isChangingEngine, setIsChangingEngine] = useState(false);
	const compileButtonRef = useRef<{ clearAndCompile: () => void }>();
	const dropdownRef = useRef<HTMLDivElement>(null);

	const effectiveAutoCompileOnSave = useSharedSettings
		? doc?.projectMetadata?.autoCompileOnSave ?? false
		: false;

	const projectMainFile = useSharedSettings ? doc?.projectMetadata?.mainFile : undefined;
	const projectEngine = useSharedSettings ? doc?.projectMetadata?.latexEngine : undefined;
	const effectiveEngine = projectEngine || latexEngine;
	const effectiveMainFile = projectMainFile || userSelectedMainFile || autoMainFile;

	useEffect(() => {
		const findTexFiles = (nodes: FileNode[]): string[] => {
			const texFiles: string[] = [];
			for (const node of nodes) {
				if (node.type === 'file' && node.path.endsWith('.tex') && !isTemporaryFile(node.path)) {
					texFiles.push(node.path);
				}
				if (node.children) {
					texFiles.push(...findTexFiles(node.children));
				}
			}
			return texFiles;
		};

		const allTexFiles = findTexFiles(fileTree);
		setAvailableTexFiles(allTexFiles);

		const findMainFile = async () => {
			if (
				selectedDocId &&
				linkedFileInfo?.filePath &&
				linkedFileInfo.filePath.endsWith('.tex')
			) {
				setAutoMainFile(linkedFileInfo.filePath);
				return;
			}

			if (selectedFileId) {
				const file = await getFile(selectedFileId);
				if (file?.path.endsWith('.tex')) {
					setAutoMainFile(file.path);
					return;
				}
			}

			const texFile = allTexFiles[0];
			setAutoMainFile(texFile);
		};

		findMainFile();
	}, [selectedFileId, getFile, fileTree, selectedDocId, linkedFileInfo]);

	useEffect(() => {
		if (useSharedSettings && projectEngine && projectEngine !== latexEngine) {
			setLatexEngine(projectEngine);
		}
	}, [projectEngine, latexEngine, setLatexEngine, useSharedSettings]);

	useEffect(() => {
		const handleClickOutside = (event: MouseEvent) => {
			if (
				dropdownRef.current &&
				!dropdownRef.current.contains(event.target as Node)
			) {
				setIsDropdownOpen(false);
			}
		};

		document.addEventListener('mousedown', handleClickOutside);
		return () => {
			document.removeEventListener('mousedown', handleClickOutside);
		};
	}, []);

	// Listen for save events and auto-compile if enabled
	useEffect(() => {
		if (!useSharedSettings || !effectiveAutoCompileOnSave || !effectiveMainFile) return;

		const handleFileSaved = async (event: Event) => {
			if (isCompiling) return;

			try {
				const customEvent = event as CustomEvent;
				const detail = customEvent.detail;

				if (!detail) return;

				const candidatePath = detail.isFile
					? detail.fileId
						? detail.filePath ||
							(await fileStorageService.getFile(detail.fileId))?.path
						: undefined
					: linkedFileInfo?.filePath ?? detail.filePath;

				if (!candidatePath?.endsWith('.tex')) return;

				const mainFileToCompile =
					detail.isFile ? effectiveMainFile : candidatePath;

				setTimeout(async () => {
					if (onExpandLatexOutput) {
						onExpandLatexOutput();
					}
					await compileDocument(mainFileToCompile);
				}, 120);
			} catch (error) {
				console.error('Error in auto-compile on save:', error);
			}
		};

		document.addEventListener('file-saved', handleFileSaved);
		return () => {
			document.removeEventListener('file-saved', handleFileSaved);
		};
	}, [
		useSharedSettings,
		effectiveAutoCompileOnSave,
		effectiveMainFile,
		isCompiling,
		compileDocument,
		onExpandLatexOutput,
		linkedFileInfo,
	]);

	const shouldNavigateToMain = async (mainFilePath: string): Promise<boolean> => {
		const navigationSetting = getSetting('latex-auto-navigate-to-main')?.value as string ?? 'conditional';

		console.log(`[Navigation] Setting: ${navigationSetting}, selectedFileId: ${selectedFileId}, selectedDocId: ${selectedDocId}`);

		if (navigationSetting === 'never') {
			console.log("[Navigation] Never navigate - setting is 'never'");
			return false;
		}

		if (navigationSetting === 'always') {
			console.log("[Navigation] Always navigate - setting is 'always'");
			return true;
		}

		// Conditional navigation logic
		if (navigationSetting === 'conditional') {
			// Check if we're currently editing a LaTeX file directly
			if (selectedFileId) {
				try {
					const currentFile = await getFile(selectedFileId);
					console.log(`[Navigation] Current file: ${currentFile?.path}, isTeX: ${currentFile?.path.endsWith('.tex')}`);
					if (currentFile?.path.endsWith('.tex')) {
						console.log(`[Navigation] Not navigating - already editing LaTeX file: ${currentFile.path}`);
						return false; // Don't navigate if already editing a .tex file
					}
				} catch (error) {
					console.warn('Error getting current file:', error);
				}
			}

			// Check if we're currently editing a document linked to a LaTeX file
			if (selectedDocId && linkedFileInfo?.fileName?.endsWith('.tex')) {
				console.log(`[Navigation] Not navigating - already editing LaTeX-linked document: ${linkedFileInfo.fileName}`);
				return false; // Don't navigate if already editing a LaTeX-linked document
			}

			console.log(`[Navigation] Will navigate to main file: ${mainFilePath}`);
			return true; // Navigate if no LaTeX file is currently open
		}

		return false;
	};

	const handleCompileOrStop = async () => {
		if (isCompiling) {
			stopCompilation();
		} else if (effectiveMainFile) {
			if (onExpandLatexOutput) {
				onExpandLatexOutput();
			}

			const shouldNavigate = await shouldNavigateToMain(effectiveMainFile);
			console.log(`[Navigation] Should navigate: ${shouldNavigate}, shouldNavigateOnCompile: ${shouldNavigateOnCompile}`);

			if (shouldNavigateOnCompile && shouldNavigate) {
				if (linkedFileInfo?.filePath === effectiveMainFile && onNavigateToLinkedFile) {
					console.log('[Navigation] Navigating to linked file');
					onNavigateToLinkedFile();
				} else {
					console.log(`[Navigation] Dispatching navigate-to-compiled-file event for: ${effectiveMainFile}`);
					document.dispatchEvent(
						new CustomEvent('navigate-to-compiled-file', {
							detail: {
								filePath: effectiveMainFile,
							},
						}),
					);
				}
			}

			await compileDocument(effectiveMainFile);
		}
	};

	const handleClearCache = async () => {
		try {
			await clearCache();
		} catch (error) {
			console.error('Failed to clear cache:', error);
		}
	};

	const handleClearCacheAndCompile = async () => {
		if (!effectiveMainFile) return;

		if (onExpandLatexOutput) {
			onExpandLatexOutput();
		}

		const shouldNavigate = await shouldNavigateToMain(effectiveMainFile);

		if (shouldNavigateOnCompile && shouldNavigate) {
			if (linkedFileInfo?.filePath === effectiveMainFile && onNavigateToLinkedFile) {
				onNavigateToLinkedFile();
			} else {
				document.dispatchEvent(
					new CustomEvent('navigate-to-compiled-file', {
						detail: {
							filePath: effectiveMainFile,
						},
					}),
				);
			}
		}

		try {
			await compileWithClearCache(effectiveMainFile);
		} catch (error) {
			console.error('Failed to compile with cache clear:', error);
		}
	};

	useEffect(() => {
		const buttonElement = document.querySelector('.header-compile-button');
		if (buttonElement) {
			(buttonElement as any).clearAndCompile = handleClearCacheAndCompile;
		}
	}, [handleClearCacheAndCompile]);

	const toggleDropdown = (e: React.MouseEvent) => {
		e.stopPropagation();
		setIsDropdownOpen(!isDropdownOpen);
	};

	const handleEngineChange = async (engine: string) => {
		setIsChangingEngine(true);
		try {
			if (useSharedSettings && projectEngine) {
				if (changeDoc) {
					changeDoc((d) => {
						if (!d.projectMetadata) {
							d.projectMetadata = { name: '', description: '' };
						}
						d.projectMetadata.latexEngine = engine as 'pdftex' | 'xetex' | 'luatex';
					});
				}
			} else {
				await setLatexEngine(engine as 'pdftex' | 'xetex' | 'luatex');
			}
			setIsDropdownOpen(false);
		} catch (error) {
			console.error('Failed to change engine:', error);
		} finally {
			setIsChangingEngine(false);
		}
	};

	const handleMainFileChange = (filePath: string) => {
		if (useSharedSettings && projectMainFile) {
			if (!changeDoc) return;
			changeDoc((d) => {
				if (!d.projectMetadata) {
					d.projectMetadata = { name: '', description: '' };
				}
				d.projectMetadata.mainFile = filePath === 'auto' ? undefined : filePath;
			});
		} else {
			setUserSelectedMainFile(filePath === 'auto' ? undefined : filePath);
		}
	};

	const handleShareMainFile = (checked: boolean) => {
		if (!useSharedSettings || !changeDoc) return;

		changeDoc((d) => {
			if (!d.projectMetadata) {
				d.projectMetadata = { name: '', description: '' };
			}
			if (checked) {
				d.projectMetadata.mainFile = userSelectedMainFile || autoMainFile;
			} else {
				delete d.projectMetadata.mainFile;
			}
		});
	};

	const handleShareEngine = (checked: boolean) => {
		if (!useSharedSettings || !changeDoc) return;

		changeDoc((d) => {
			if (!d.projectMetadata) {
				d.projectMetadata = { name: '', description: '' };
			}
			if (checked) {
				d.projectMetadata.latexEngine = latexEngine;
			} else {
				delete d.projectMetadata.latexEngine;
			}
		});
	};

	const handleAutoCompileOnSaveChange = (checked: boolean) => {
		if (!useSharedSettings || !changeDoc) return;

		changeDoc((d) => {
			if (!d.projectMetadata) {
				d.projectMetadata = { name: '', description: '' };
			}
			d.projectMetadata.autoCompileOnSave = checked;
		});
	};

	const getFileName = (path?: string) => {
		if (!path) return 'No .tex file';
		return path.split('/').pop() || path;
	};

	const getDisplayName = (path?: string) => {
		if (!path) return 'No .tex file';

		if (selectedDocId && linkedFileInfo?.filePath === path && documents) {
			const doc = documents.find((d) => d.id === selectedDocId);
			if (doc) {
				return `${doc.name} (linked)`;
			}
		}

		return getFileName(path);
	};

	const isDisabled = !isCompiling && (!effectiveMainFile || isChangingEngine);

	return (
		<div className={`latex-compile-buttons ${className}`} ref={dropdownRef}>
			<div className="compile-button-group">
				<button
					className={`latex-button compile-button ${isCompiling ? 'compiling' : ''
						} ${isChangingEngine ? 'loading' : ''}`}
					onClick={handleCompileOrStop}
					disabled={isDisabled}
					title={
						isCompiling
							? `Stop Compilation${useSharedSettings ? ' (F8)' : ''}`
							: isChangingEngine
								? 'Switching Engine...'
								: `Compile LaTeX Document${useSharedSettings ? ' (F9)' : ''}`
					}
				>
					{isCompiling ? <StopIcon /> : <PlayIcon />}
				</button>

				<PdfWindowToggleButton
					className="pdf-window-button"
					projectId={docUrl?.startsWith('yjs:') ? docUrl.slice(4) : docUrl || 'unknown'}
					title="Open PDF in new window"
				/>

				<button
					className="latex-button dropdown-toggle"
					onClick={toggleDropdown}
					disabled={isChangingEngine}
					title="Compilation Options"
				>
					<ChevronDownIcon />
				</button>
			</div>
			{isDropdownOpen && (
				<div className="latex-dropdown">
					<div className="main-file-display">
						<div className="main-file-label">Main file:</div>
						<div className="main-file-path" title={effectiveMainFile}>
							{getDisplayName(effectiveMainFile)}
							{projectMainFile && <span className="shared-indicator"> (shared)</span>}
						</div>
					</div>

					{useSharedSettings && (
						<>
							<div className="main-file-selector">
								<div className="main-file-selector-label">Select main file:</div>
								<select
									value={projectMainFile || userSelectedMainFile || 'auto'}
									onChange={(e) => handleMainFileChange(e.target.value)}
									className="main-file-select"
									disabled={isChangingEngine || isCompiling}
								>
									<option value="auto">Auto-detect</option>
									{availableTexFiles.map((filePath) => (
										<option key={filePath} value={filePath}>
											{getFileName(filePath)}
										</option>
									))}
								</select>
								<label className="share-checkbox">
									<input
										type="checkbox"
										checked={!!projectMainFile}
										onChange={(e) => handleShareMainFile(e.target.checked)}
										disabled={isChangingEngine || isCompiling || !effectiveMainFile}
									/>
									Save and share with collaborators
								</label>
							</div>
						</>
					)}

					<div className="engine-selector">
						<div className="engine-label">LaTeX Engine:</div>
						<select
							value={effectiveEngine}
							onChange={(e) => handleEngineChange(e.target.value)}
							className="engine-select"
							disabled={isChangingEngine || isCompiling}
						>
							<option value="pdftex">pdfTeX</option>
							<option value="xetex">XeTeX</option>
							{/*<option value="luatex">LuaTeX</option>*/}
						</select>
						{useSharedSettings && (
							<label className="share-checkbox">
								<input
									type="checkbox"
									checked={!!projectEngine}
									onChange={(e) => handleShareEngine(e.target.checked)}
									disabled={isChangingEngine || isCompiling}
								/>
								Save and share with collaborators
							</label>
						)}
						{isChangingEngine && (
							<div className="engine-status">Switching engine...</div>
						)}
					</div>

					{useSharedSettings && (
						<div className="auto-compile-controls">
							<label className="auto-compile-checkbox">
								<input
									type="checkbox"
									checked={effectiveAutoCompileOnSave}
									onChange={(e) => handleAutoCompileOnSaveChange(e.target.checked)}
									disabled={isCompiling}
								/>
								Auto-compile
							</label>
						</div>
					)}

					<div className="cache-controls">
						<div
							className="cache-item clear-cache"
							onClick={handleClearCache}
							title="Clear compilation cache and source files"
						>
							<TrashIcon />
							Clear Cache
						</div>
						<div
							className="cache-item clear-and-compile clear-and-compile-button"
							onClick={handleClearCacheAndCompile}
							title={`Clear cache and compile${useSharedSettings ? ' (Shift+F9)' : ''}`}
						>
							<ClearCompileIcon />
							Clear & Compile
						</div>
					</div>
				</div>
			)}
		</div>
	);
>>>>>>> afc8a969
};

export default LaTeXCompileButton;<|MERGE_RESOLUTION|>--- conflicted
+++ resolved
@@ -41,7 +41,6 @@
   useSharedSettings = false,
   docUrl
 }) => {
-<<<<<<< HEAD
   const {
     isCompiling,
     compileDocument,
@@ -61,11 +60,15 @@
   const [isChangingEngine, setIsChangingEngine] = useState(false);
   const compileButtonRef = useRef<{ clearAndCompile: () => void; }>();
   const dropdownRef = useRef<HTMLDivElement>(null);
+  const effectiveAutoCompileOnSave = useSharedSettings
+    ? doc?.projectMetadata?.autoCompileOnSave ?? false
+    : false;
 
   const projectMainFile = useSharedSettings ? doc?.projectMetadata?.mainFile : undefined;
   const projectEngine = useSharedSettings ? doc?.projectMetadata?.latexEngine : undefined;
   const effectiveEngine = projectEngine || latexEngine;
   const effectiveMainFile = projectMainFile || userSelectedMainFile || autoMainFile;
+
 
   useEffect(() => {
     const findTexFiles = (nodes: FileNode[]): string[] => {
@@ -128,6 +131,56 @@
       document.removeEventListener('mousedown', handleClickOutside);
     };
   }, []);
+
+  // Listen for save events and auto-compile if enabled
+  useEffect(() => {
+    if (!useSharedSettings || !effectiveAutoCompileOnSave || !effectiveMainFile) return;
+
+    const handleFileSaved = async (event: Event) => {
+      if (isCompiling) return;
+
+      try {
+        const customEvent = event as CustomEvent;
+        const detail = customEvent.detail;
+
+        if (!detail) return;
+
+        const candidatePath = detail.isFile
+          ? detail.fileId
+            ? detail.filePath ||
+            (await fileStorageService.getFile(detail.fileId))?.path
+            : undefined
+          : linkedFileInfo?.filePath ?? detail.filePath;
+
+        if (!candidatePath?.endsWith('.tex')) return;
+
+        const mainFileToCompile =
+          detail.isFile ? effectiveMainFile : candidatePath;
+
+        setTimeout(async () => {
+          if (onExpandLatexOutput) {
+            onExpandLatexOutput();
+          }
+          await compileDocument(mainFileToCompile);
+        }, 120);
+      } catch (error) {
+        console.error('Error in auto-compile on save:', error);
+      }
+    };
+
+    document.addEventListener('file-saved', handleFileSaved);
+    return () => {
+      document.removeEventListener('file-saved', handleFileSaved);
+    };
+  }, [
+    useSharedSettings,
+    effectiveAutoCompileOnSave,
+    effectiveMainFile,
+    isCompiling,
+    compileDocument,
+    onExpandLatexOutput,
+    linkedFileInfo,
+  ]);
 
   const shouldNavigateToMain = async (mainFilePath: string): Promise<boolean> => {
     const navigationSetting = getSetting('latex-auto-navigate-to-main')?.value as string ?? 'conditional';
@@ -321,6 +374,18 @@
     });
   };
 
+
+  const handleAutoCompileOnSaveChange = (checked: boolean) => {
+    if (!useSharedSettings || !changeDoc) return;
+
+    changeDoc((d) => {
+      if (!d.projectMetadata) {
+        d.projectMetadata = { name: '', description: '' };
+      }
+      d.projectMetadata.autoCompileOnSave = checked;
+    });
+  };
+
   const getFileName = (path?: string) => {
     if (!path) return t('No .tex file');
     return path.split('/').pop() || path;
@@ -332,7 +397,7 @@
     if (selectedDocId && linkedFileInfo?.filePath === path && documents) {
       const doc = documents.find((d) => d.id === selectedDocId);
       if (doc) {
-        return `${doc.name}` + t(' (linked)');
+        return `${doc.name}` + ' ' + t('(linked)');
       }
     }
 
@@ -350,10 +415,10 @@
           disabled={isDisabled}
           title={
             isCompiling ?
-              t('Stop Compilation') + `${useSharedSettings ? ' (F8)' : ''}` :
+              t('Stop Compilation') + ' ' + `${useSharedSettings ? t('(F8)') : ''}` :
               isChangingEngine ?
                 t('Switching Engine...') :
-                t('Compile LaTeX Document') + `${useSharedSettings ? ' (F9)' : ''}`
+                t('Compile LaTeX Document') + ' ' + `${useSharedSettings ? t('(F9)') : ''}`
           }>
 
           {isCompiling ? <StopIcon /> : <PlayIcon />}
@@ -442,6 +507,20 @@
             }
           </div>
 
+          {useSharedSettings && (
+            <div className="auto-compile-controls">
+              <label className="auto-compile-checkbox">
+                <input
+                  type="checkbox"
+                  checked={effectiveAutoCompileOnSave}
+                  onChange={(e) => handleAutoCompileOnSaveChange(e.target.checked)}
+                  disabled={isCompiling}
+                />
+                {t('Auto-compile on save')}
+              </label>
+            </div>
+          )}
+
           <div className="cache-controls">
             <div
               className="cache-item clear-cache"
@@ -454,7 +533,7 @@
             <div
               className="cache-item clear-and-compile clear-and-compile-button"
               onClick={handleClearCacheAndCompile}
-              title={t('Clear cache and compile') + `${useSharedSettings ? t(' (Shift+F9)') : ''}`}>
+              title={t('Clear cache and compile') + ' ' + `${useSharedSettings ? t('(Shift+F9)') : ''}`}>
               <ClearCompileIcon />{t('Clear & Compile')}
 
             </div>
@@ -463,512 +542,6 @@
       }
     </div>);
 
-=======
-	const {
-		isCompiling,
-		compileDocument,
-		stopCompilation,
-		latexEngine,
-		setLatexEngine,
-		clearCache,
-		compileWithClearCache,
-	} = useLaTeX();
-	const { selectedFileId, getFile, fileTree } = useFileTree();
-	const { data: doc, changeData: changeDoc } = useCollab<DocumentList>();
-	const { getSetting } = useSettings();
-	const [isDropdownOpen, setIsDropdownOpen] = useState(false);
-	const [autoMainFile, setAutoMainFile] = useState<string | undefined>();
-	const [userSelectedMainFile, setUserSelectedMainFile] = useState<string | undefined>();
-	const [availableTexFiles, setAvailableTexFiles] = useState<string[]>([]);
-	const [isChangingEngine, setIsChangingEngine] = useState(false);
-	const compileButtonRef = useRef<{ clearAndCompile: () => void }>();
-	const dropdownRef = useRef<HTMLDivElement>(null);
-
-	const effectiveAutoCompileOnSave = useSharedSettings
-		? doc?.projectMetadata?.autoCompileOnSave ?? false
-		: false;
-
-	const projectMainFile = useSharedSettings ? doc?.projectMetadata?.mainFile : undefined;
-	const projectEngine = useSharedSettings ? doc?.projectMetadata?.latexEngine : undefined;
-	const effectiveEngine = projectEngine || latexEngine;
-	const effectiveMainFile = projectMainFile || userSelectedMainFile || autoMainFile;
-
-	useEffect(() => {
-		const findTexFiles = (nodes: FileNode[]): string[] => {
-			const texFiles: string[] = [];
-			for (const node of nodes) {
-				if (node.type === 'file' && node.path.endsWith('.tex') && !isTemporaryFile(node.path)) {
-					texFiles.push(node.path);
-				}
-				if (node.children) {
-					texFiles.push(...findTexFiles(node.children));
-				}
-			}
-			return texFiles;
-		};
-
-		const allTexFiles = findTexFiles(fileTree);
-		setAvailableTexFiles(allTexFiles);
-
-		const findMainFile = async () => {
-			if (
-				selectedDocId &&
-				linkedFileInfo?.filePath &&
-				linkedFileInfo.filePath.endsWith('.tex')
-			) {
-				setAutoMainFile(linkedFileInfo.filePath);
-				return;
-			}
-
-			if (selectedFileId) {
-				const file = await getFile(selectedFileId);
-				if (file?.path.endsWith('.tex')) {
-					setAutoMainFile(file.path);
-					return;
-				}
-			}
-
-			const texFile = allTexFiles[0];
-			setAutoMainFile(texFile);
-		};
-
-		findMainFile();
-	}, [selectedFileId, getFile, fileTree, selectedDocId, linkedFileInfo]);
-
-	useEffect(() => {
-		if (useSharedSettings && projectEngine && projectEngine !== latexEngine) {
-			setLatexEngine(projectEngine);
-		}
-	}, [projectEngine, latexEngine, setLatexEngine, useSharedSettings]);
-
-	useEffect(() => {
-		const handleClickOutside = (event: MouseEvent) => {
-			if (
-				dropdownRef.current &&
-				!dropdownRef.current.contains(event.target as Node)
-			) {
-				setIsDropdownOpen(false);
-			}
-		};
-
-		document.addEventListener('mousedown', handleClickOutside);
-		return () => {
-			document.removeEventListener('mousedown', handleClickOutside);
-		};
-	}, []);
-
-	// Listen for save events and auto-compile if enabled
-	useEffect(() => {
-		if (!useSharedSettings || !effectiveAutoCompileOnSave || !effectiveMainFile) return;
-
-		const handleFileSaved = async (event: Event) => {
-			if (isCompiling) return;
-
-			try {
-				const customEvent = event as CustomEvent;
-				const detail = customEvent.detail;
-
-				if (!detail) return;
-
-				const candidatePath = detail.isFile
-					? detail.fileId
-						? detail.filePath ||
-							(await fileStorageService.getFile(detail.fileId))?.path
-						: undefined
-					: linkedFileInfo?.filePath ?? detail.filePath;
-
-				if (!candidatePath?.endsWith('.tex')) return;
-
-				const mainFileToCompile =
-					detail.isFile ? effectiveMainFile : candidatePath;
-
-				setTimeout(async () => {
-					if (onExpandLatexOutput) {
-						onExpandLatexOutput();
-					}
-					await compileDocument(mainFileToCompile);
-				}, 120);
-			} catch (error) {
-				console.error('Error in auto-compile on save:', error);
-			}
-		};
-
-		document.addEventListener('file-saved', handleFileSaved);
-		return () => {
-			document.removeEventListener('file-saved', handleFileSaved);
-		};
-	}, [
-		useSharedSettings,
-		effectiveAutoCompileOnSave,
-		effectiveMainFile,
-		isCompiling,
-		compileDocument,
-		onExpandLatexOutput,
-		linkedFileInfo,
-	]);
-
-	const shouldNavigateToMain = async (mainFilePath: string): Promise<boolean> => {
-		const navigationSetting = getSetting('latex-auto-navigate-to-main')?.value as string ?? 'conditional';
-
-		console.log(`[Navigation] Setting: ${navigationSetting}, selectedFileId: ${selectedFileId}, selectedDocId: ${selectedDocId}`);
-
-		if (navigationSetting === 'never') {
-			console.log("[Navigation] Never navigate - setting is 'never'");
-			return false;
-		}
-
-		if (navigationSetting === 'always') {
-			console.log("[Navigation] Always navigate - setting is 'always'");
-			return true;
-		}
-
-		// Conditional navigation logic
-		if (navigationSetting === 'conditional') {
-			// Check if we're currently editing a LaTeX file directly
-			if (selectedFileId) {
-				try {
-					const currentFile = await getFile(selectedFileId);
-					console.log(`[Navigation] Current file: ${currentFile?.path}, isTeX: ${currentFile?.path.endsWith('.tex')}`);
-					if (currentFile?.path.endsWith('.tex')) {
-						console.log(`[Navigation] Not navigating - already editing LaTeX file: ${currentFile.path}`);
-						return false; // Don't navigate if already editing a .tex file
-					}
-				} catch (error) {
-					console.warn('Error getting current file:', error);
-				}
-			}
-
-			// Check if we're currently editing a document linked to a LaTeX file
-			if (selectedDocId && linkedFileInfo?.fileName?.endsWith('.tex')) {
-				console.log(`[Navigation] Not navigating - already editing LaTeX-linked document: ${linkedFileInfo.fileName}`);
-				return false; // Don't navigate if already editing a LaTeX-linked document
-			}
-
-			console.log(`[Navigation] Will navigate to main file: ${mainFilePath}`);
-			return true; // Navigate if no LaTeX file is currently open
-		}
-
-		return false;
-	};
-
-	const handleCompileOrStop = async () => {
-		if (isCompiling) {
-			stopCompilation();
-		} else if (effectiveMainFile) {
-			if (onExpandLatexOutput) {
-				onExpandLatexOutput();
-			}
-
-			const shouldNavigate = await shouldNavigateToMain(effectiveMainFile);
-			console.log(`[Navigation] Should navigate: ${shouldNavigate}, shouldNavigateOnCompile: ${shouldNavigateOnCompile}`);
-
-			if (shouldNavigateOnCompile && shouldNavigate) {
-				if (linkedFileInfo?.filePath === effectiveMainFile && onNavigateToLinkedFile) {
-					console.log('[Navigation] Navigating to linked file');
-					onNavigateToLinkedFile();
-				} else {
-					console.log(`[Navigation] Dispatching navigate-to-compiled-file event for: ${effectiveMainFile}`);
-					document.dispatchEvent(
-						new CustomEvent('navigate-to-compiled-file', {
-							detail: {
-								filePath: effectiveMainFile,
-							},
-						}),
-					);
-				}
-			}
-
-			await compileDocument(effectiveMainFile);
-		}
-	};
-
-	const handleClearCache = async () => {
-		try {
-			await clearCache();
-		} catch (error) {
-			console.error('Failed to clear cache:', error);
-		}
-	};
-
-	const handleClearCacheAndCompile = async () => {
-		if (!effectiveMainFile) return;
-
-		if (onExpandLatexOutput) {
-			onExpandLatexOutput();
-		}
-
-		const shouldNavigate = await shouldNavigateToMain(effectiveMainFile);
-
-		if (shouldNavigateOnCompile && shouldNavigate) {
-			if (linkedFileInfo?.filePath === effectiveMainFile && onNavigateToLinkedFile) {
-				onNavigateToLinkedFile();
-			} else {
-				document.dispatchEvent(
-					new CustomEvent('navigate-to-compiled-file', {
-						detail: {
-							filePath: effectiveMainFile,
-						},
-					}),
-				);
-			}
-		}
-
-		try {
-			await compileWithClearCache(effectiveMainFile);
-		} catch (error) {
-			console.error('Failed to compile with cache clear:', error);
-		}
-	};
-
-	useEffect(() => {
-		const buttonElement = document.querySelector('.header-compile-button');
-		if (buttonElement) {
-			(buttonElement as any).clearAndCompile = handleClearCacheAndCompile;
-		}
-	}, [handleClearCacheAndCompile]);
-
-	const toggleDropdown = (e: React.MouseEvent) => {
-		e.stopPropagation();
-		setIsDropdownOpen(!isDropdownOpen);
-	};
-
-	const handleEngineChange = async (engine: string) => {
-		setIsChangingEngine(true);
-		try {
-			if (useSharedSettings && projectEngine) {
-				if (changeDoc) {
-					changeDoc((d) => {
-						if (!d.projectMetadata) {
-							d.projectMetadata = { name: '', description: '' };
-						}
-						d.projectMetadata.latexEngine = engine as 'pdftex' | 'xetex' | 'luatex';
-					});
-				}
-			} else {
-				await setLatexEngine(engine as 'pdftex' | 'xetex' | 'luatex');
-			}
-			setIsDropdownOpen(false);
-		} catch (error) {
-			console.error('Failed to change engine:', error);
-		} finally {
-			setIsChangingEngine(false);
-		}
-	};
-
-	const handleMainFileChange = (filePath: string) => {
-		if (useSharedSettings && projectMainFile) {
-			if (!changeDoc) return;
-			changeDoc((d) => {
-				if (!d.projectMetadata) {
-					d.projectMetadata = { name: '', description: '' };
-				}
-				d.projectMetadata.mainFile = filePath === 'auto' ? undefined : filePath;
-			});
-		} else {
-			setUserSelectedMainFile(filePath === 'auto' ? undefined : filePath);
-		}
-	};
-
-	const handleShareMainFile = (checked: boolean) => {
-		if (!useSharedSettings || !changeDoc) return;
-
-		changeDoc((d) => {
-			if (!d.projectMetadata) {
-				d.projectMetadata = { name: '', description: '' };
-			}
-			if (checked) {
-				d.projectMetadata.mainFile = userSelectedMainFile || autoMainFile;
-			} else {
-				delete d.projectMetadata.mainFile;
-			}
-		});
-	};
-
-	const handleShareEngine = (checked: boolean) => {
-		if (!useSharedSettings || !changeDoc) return;
-
-		changeDoc((d) => {
-			if (!d.projectMetadata) {
-				d.projectMetadata = { name: '', description: '' };
-			}
-			if (checked) {
-				d.projectMetadata.latexEngine = latexEngine;
-			} else {
-				delete d.projectMetadata.latexEngine;
-			}
-		});
-	};
-
-	const handleAutoCompileOnSaveChange = (checked: boolean) => {
-		if (!useSharedSettings || !changeDoc) return;
-
-		changeDoc((d) => {
-			if (!d.projectMetadata) {
-				d.projectMetadata = { name: '', description: '' };
-			}
-			d.projectMetadata.autoCompileOnSave = checked;
-		});
-	};
-
-	const getFileName = (path?: string) => {
-		if (!path) return 'No .tex file';
-		return path.split('/').pop() || path;
-	};
-
-	const getDisplayName = (path?: string) => {
-		if (!path) return 'No .tex file';
-
-		if (selectedDocId && linkedFileInfo?.filePath === path && documents) {
-			const doc = documents.find((d) => d.id === selectedDocId);
-			if (doc) {
-				return `${doc.name} (linked)`;
-			}
-		}
-
-		return getFileName(path);
-	};
-
-	const isDisabled = !isCompiling && (!effectiveMainFile || isChangingEngine);
-
-	return (
-		<div className={`latex-compile-buttons ${className}`} ref={dropdownRef}>
-			<div className="compile-button-group">
-				<button
-					className={`latex-button compile-button ${isCompiling ? 'compiling' : ''
-						} ${isChangingEngine ? 'loading' : ''}`}
-					onClick={handleCompileOrStop}
-					disabled={isDisabled}
-					title={
-						isCompiling
-							? `Stop Compilation${useSharedSettings ? ' (F8)' : ''}`
-							: isChangingEngine
-								? 'Switching Engine...'
-								: `Compile LaTeX Document${useSharedSettings ? ' (F9)' : ''}`
-					}
-				>
-					{isCompiling ? <StopIcon /> : <PlayIcon />}
-				</button>
-
-				<PdfWindowToggleButton
-					className="pdf-window-button"
-					projectId={docUrl?.startsWith('yjs:') ? docUrl.slice(4) : docUrl || 'unknown'}
-					title="Open PDF in new window"
-				/>
-
-				<button
-					className="latex-button dropdown-toggle"
-					onClick={toggleDropdown}
-					disabled={isChangingEngine}
-					title="Compilation Options"
-				>
-					<ChevronDownIcon />
-				</button>
-			</div>
-			{isDropdownOpen && (
-				<div className="latex-dropdown">
-					<div className="main-file-display">
-						<div className="main-file-label">Main file:</div>
-						<div className="main-file-path" title={effectiveMainFile}>
-							{getDisplayName(effectiveMainFile)}
-							{projectMainFile && <span className="shared-indicator"> (shared)</span>}
-						</div>
-					</div>
-
-					{useSharedSettings && (
-						<>
-							<div className="main-file-selector">
-								<div className="main-file-selector-label">Select main file:</div>
-								<select
-									value={projectMainFile || userSelectedMainFile || 'auto'}
-									onChange={(e) => handleMainFileChange(e.target.value)}
-									className="main-file-select"
-									disabled={isChangingEngine || isCompiling}
-								>
-									<option value="auto">Auto-detect</option>
-									{availableTexFiles.map((filePath) => (
-										<option key={filePath} value={filePath}>
-											{getFileName(filePath)}
-										</option>
-									))}
-								</select>
-								<label className="share-checkbox">
-									<input
-										type="checkbox"
-										checked={!!projectMainFile}
-										onChange={(e) => handleShareMainFile(e.target.checked)}
-										disabled={isChangingEngine || isCompiling || !effectiveMainFile}
-									/>
-									Save and share with collaborators
-								</label>
-							</div>
-						</>
-					)}
-
-					<div className="engine-selector">
-						<div className="engine-label">LaTeX Engine:</div>
-						<select
-							value={effectiveEngine}
-							onChange={(e) => handleEngineChange(e.target.value)}
-							className="engine-select"
-							disabled={isChangingEngine || isCompiling}
-						>
-							<option value="pdftex">pdfTeX</option>
-							<option value="xetex">XeTeX</option>
-							{/*<option value="luatex">LuaTeX</option>*/}
-						</select>
-						{useSharedSettings && (
-							<label className="share-checkbox">
-								<input
-									type="checkbox"
-									checked={!!projectEngine}
-									onChange={(e) => handleShareEngine(e.target.checked)}
-									disabled={isChangingEngine || isCompiling}
-								/>
-								Save and share with collaborators
-							</label>
-						)}
-						{isChangingEngine && (
-							<div className="engine-status">Switching engine...</div>
-						)}
-					</div>
-
-					{useSharedSettings && (
-						<div className="auto-compile-controls">
-							<label className="auto-compile-checkbox">
-								<input
-									type="checkbox"
-									checked={effectiveAutoCompileOnSave}
-									onChange={(e) => handleAutoCompileOnSaveChange(e.target.checked)}
-									disabled={isCompiling}
-								/>
-								Auto-compile
-							</label>
-						</div>
-					)}
-
-					<div className="cache-controls">
-						<div
-							className="cache-item clear-cache"
-							onClick={handleClearCache}
-							title="Clear compilation cache and source files"
-						>
-							<TrashIcon />
-							Clear Cache
-						</div>
-						<div
-							className="cache-item clear-and-compile clear-and-compile-button"
-							onClick={handleClearCacheAndCompile}
-							title={`Clear cache and compile${useSharedSettings ? ' (Shift+F9)' : ''}`}
-						>
-							<ClearCompileIcon />
-							Clear & Compile
-						</div>
-					</div>
-				</div>
-			)}
-		</div>
-	);
->>>>>>> afc8a969
 };
 
 export default LaTeXCompileButton;